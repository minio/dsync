/*
 * Minio Cloud Storage, (C) 2016 Minio, Inc.
 *
 * Licensed under the Apache License, Version 2.0 (the "License");
 * you may not use this file except in compliance with the License.
 * You may obtain a copy of the License at
 *
 *     http://www.apache.org/licenses/LICENSE-2.0
 *
 * Unless required by applicable law or agreed to in writing, software
 * distributed under the License is distributed on an "AS IS" BASIS,
 * WITHOUT WARRANTIES OR CONDITIONS OF ANY KIND, either express or implied.
 * See the License for the specific language governing permissions and
 * limitations under the License.
 */

package dsync

import (
	"math"
	"math/rand"
	"sync"
	"time"
)

const DRWMutexAcquireTimeout = 25 * time.Millisecond

// A DRWMutex is a distributed mutual exclusion lock.
type DRWMutex struct {
	Name  string
	locks []bool     // Array of nodes that granted a lock
	uids  []string   // Array of uids for verification of sending correct release messages
	m     sync.Mutex // Mutex to prevent multiple simultaneous locks from this node
}

type Granted struct {
	index  int
	locked bool
	uid    string
}

type LockArgs struct {
	Token string
	Name  string
}

func (l *LockArgs) SetToken(token string) {
	l.Token = token
}

func NewDRWMutex(name string) *DRWMutex {
	return &DRWMutex{
		Name:  name,
		locks: make([]bool, dnodeCount),
		uids:  make([]string, dnodeCount),
	}
}

<<<<<<< HEAD
// Connect to respective lock server nodes on the first Lock() call.
func connectLazy() {
	if clnts == nil {
		panic("rpc client connections weren't initialized.")
	}
	for i := range clnts {
		if clnts[i].rpc != nil {
			continue
		}

		// Pass in unique path (as required by server.HandleHTTP().
		// Ignore failure to connect, the lock server node may join the
		// cluster later.
		clnt, err := rpc.DialHTTPPath("tcp", nodes[i], rpcPaths[i])
		if err != nil {
			clnts[i].SetRPC(nil)
			continue
		}
		clnts[i].SetRPC(clnt)
	}
}

=======
>>>>>>> 04359639
// RLock holds a read lock on dm.
//
// If the lock is already in use, the calling goroutine
// blocks until the mutex is available.
func (dm *DRWMutex) RLock() {
	// Shield RLock() with local mutex in order to prevent more than
	// one broadcast going out at the same time from this node
	dm.m.Lock()
	defer dm.m.Unlock()

	runs, backOff := 1, 1

	for {
<<<<<<< HEAD
		connectLazy()
=======
>>>>>>> 04359639

		// create temp arrays on stack
		locks := make([]bool, dnodeCount)
		ids := make([]string, dnodeCount)

		// try to acquire the lock
		isReadLock := true
		success := lock(clnts, &locks, &ids, dm.Name, isReadLock)
		if success {
			// if success, copy array to object
			copy(dm.locks, locks[:])
			copy(dm.uids, ids[:])
			return
		}

		// We timed out on the previous lock, incrementally wait for a longer back-off time,
		// and try again afterwards
		time.Sleep(time.Duration(backOff) * time.Millisecond)

		backOff += int(rand.Float64() * math.Pow(2, float64(runs)))
		if backOff > 1024 {
			backOff = backOff % 64

			runs = 1 // reset runs
		} else if runs < 10 {
			runs++
		}
	}
}

// Lock locks dm.
//
// If the lock is already in use, the calling goroutine
// blocks until the mutex is available.
func (dm *DRWMutex) Lock() {

	// Shield Lock() with local mutex in order to prevent more than
	// one broadcast going out at the same time from this node
	dm.m.Lock()
	defer dm.m.Unlock()

	runs, backOff := 1, 1

	for {
<<<<<<< HEAD
		connectLazy()

=======
>>>>>>> 04359639
		// create temp arrays on stack
		locks := make([]bool, dnodeCount)
		ids := make([]string, dnodeCount)

		// try to acquire the lock
		isReadLock := false
		success := lock(clnts, &locks, &ids, dm.Name, isReadLock)
		if success {
			// if success, copy array to object
			copy(dm.locks, locks[:])
			copy(dm.uids, ids[:])
			return
		}

		// We timed out on the previous lock, incrementally wait for a longer back-off time,
		// and try again afterwards
		time.Sleep(time.Duration(backOff) * time.Millisecond)

		backOff += int(rand.Float64() * math.Pow(2, float64(runs)))
		if backOff > 1024 {
			backOff = backOff % 64

			runs = 1 // reset runs
		} else if runs < 10 {
			runs++
		}
	}
}

// lock tries to acquire the distributed lock, returning true or false
//
func lock(clnts []RPC, locks *[]bool, uids *[]string, lockName string, isReadLock bool) bool {

	// Create buffered channel of quorum size
	ch := make(chan Granted, dquorum)

	for index, c := range clnts {

		// broadcast lock request to all nodes
		go func(index int, isReadLock bool, c RPC) {
			// All client methods issuing RPCs are thread-safe and goroutine-safe,
			// i.e. it is safe to call them from multiple concurrently running go routines.
			var status bool
			var err error
			if isReadLock {
				err = c.Call("Dsync.RLock", &LockArgs{Name: lockName}, &status)
			} else {
				err = c.Call("Dsync.Lock", &LockArgs{Name: lockName}, &status)
			}

			locked, uid := false, ""
			if err == nil {
				locked = status
				// TODO: Get UIOD again
				uid = ""
			}
			// silently ignore error, retry later

			ch <- Granted{index: index, locked: locked, uid: uid}

		}(index, isReadLock, c)
	}

	var wg sync.WaitGroup
	wg.Add(1)

	quorum := false

	go func(isReadLock bool) {

		// Wait until we have received (minimally) quorum number of responses or timeout
		i := 0
		done := false
		timeout := time.After(DRWMutexAcquireTimeout)

		for ; i < dnodeCount; i++ {

			select {
			case grant := <-ch:
				if grant.locked {
					// Mark that this node has acquired the lock
					(*locks)[grant.index] = true
					(*uids)[grant.index] = grant.uid
				} else {
					done = true
					//fmt.Println("one lock failed before quorum -- release locks acquired")
					releaseAll(clnts, locks, uids, lockName, isReadLock)
				}

			case <-timeout:
				done = true
				// timeout happened, maybe one of the nodes is slow, count
				// number of locks to check whether we have quorum or not
				if !quorumMet(locks) {
					//fmt.Println("timed out -- release locks acquired")
					releaseAll(clnts, locks, uids, lockName, isReadLock)
				}
			}

			if done {
				break
			}
		}

		// Count locks in order to determine whterh we have quorum or not
		quorum = quorumMet(locks)

		// Signal that we have the quorum
		wg.Done()

		// Wait for the other responses and immediately release the locks
		// (do not add them to the locks array because the DRWMutex could
		//  already has been unlocked again by the original calling thread)
		for ; i < dnodeCount; i++ {
			grantToBeReleased := <-ch
			if grantToBeReleased.locked {
				// release lock
				sendRelease(clnts[grantToBeReleased.index], lockName, grantToBeReleased.uid, isReadLock)
			}
		}
	}(isReadLock)

	wg.Wait()

	return quorum
}

// quorumMet determines whether we have acquired n/2+1 underlying locks or not
func quorumMet(locks *[]bool) bool {

	count := 0
	for _, locked := range *locks {
		if locked {
			count++
		}
	}

	return count >= dquorum
}

// releaseAll releases all locks that are marked as locked
func releaseAll(clnts []RPC, locks *[]bool, ids *[]string, lockName string, isReadLock bool) {

	for lock := 0; lock < dnodeCount; lock++ {
		if (*locks)[lock] {
			sendRelease(clnts[lock], lockName, (*ids)[lock], isReadLock)
			(*locks)[lock] = false
			(*ids)[lock] = ""
		}
	}

}

// RUnlock releases a read lock held on dm.
//
// It is a run-time error if dm is not locked on entry to RUnlock.
func (dm *DRWMutex) RUnlock() {
	// We don't panic like sync.Mutex, when an unlock is issued on an
	// un-locked lock, since the lock rpc server may have restarted and
	// "forgotten" about the lock.

	// We don't need to wait until we have released all the locks (or the quorum)
	// (a subsequent lock will retry automatically in case it would fail to get
	//  quorum)
	for index, c := range clnts {

		if dm.locks[index] {
			// broadcast lock release to all nodes the granted the lock
			isReadLock := true
			sendRelease(c, dm.Name, dm.uids[index], isReadLock)

			dm.locks[index] = false
		}
	}
}

// Unlock unlocks dm.
//
// It is a run-time error if dm is not locked on entry to Unlock.
func (dm *DRWMutex) Unlock() {

	// We don't panic like sync.Mutex, when an unlock is issued on an
	// un-locked lock, since the lock rpc server may have restarted and
	// "forgotten" about the lock.

	// We don't need to wait until we have released all the locks (or the quorum)
	// (a subsequent lock will retry automatically in case it would fail to get
	//  quorum)
	for index, c := range clnts {

		if dm.locks[index] {
			// broadcast lock release to all nodes the granted the lock
			isReadLock := false
			sendRelease(c, dm.Name, dm.uids[index], isReadLock)

			dm.locks[index] = false
		}
	}
}

// sendRelease sends a release message to a node that previously granted a lock
<<<<<<< HEAD
func sendRelease(c *RPCClient, name, uid string, isReadLock bool) {

	backOffArray := []time.Duration{30 * time.Second, 1 * time.Minute, 3 * time.Minute, 10 * time.Minute, 30 * time.Minute, 1 * time.Hour }

	go func(c *RPCClient, name, uid string) {

		for _, backOff := range backOffArray {

			// Make sure we are connected
			connectLazy()

=======
func sendRelease(c RPC, name, uid string, isReadLock bool) {

	backOffArray := []time.Duration{30 * time.Second, 1 * time.Minute, 3 * time.Minute, 10 * time.Minute, 30 * time.Minute, 1 * time.Hour}

	go func(c RPC, name, uid string) {

		for _, backOff := range backOffArray {

>>>>>>> 04359639
			// All client methods issuing RPCs are thread-safe and goroutine-safe,
			// i.e. it is safe to call them from multiple concurrently running goroutines.
			var status bool
			var err error
			// TODO: Send UID to server
			if isReadLock {
<<<<<<< HEAD
				if err = c.Call("Dsync.RUnlock", name, &status); err == nil {
=======
				if err = c.Call("Dsync.RUnlock", &LockArgs{Name: name}, &status); err == nil {
>>>>>>> 04359639
					// RUnlock delivered, exit out
					return
				}
			} else {
<<<<<<< HEAD
				if err = c.Call("Dsync.Unlock", name, &status); err == nil {
=======
				if err = c.Call("Dsync.Unlock", &LockArgs{Name: name}, &status); err == nil {
>>>>>>> 04359639
					// Unlock delivered, exit out
					return
				}
			}

<<<<<<< HEAD
			// If rpc call failed due to connection related errors, reset rpc.Client object
			// to trigger reconnect on subsequent Lock()/Unlock() requests to the same node.
			c.SetRPC(nil)

=======
>>>>>>> 04359639
			// wait
			time.Sleep(backOff)
		}
	}(c, name, uid)
}<|MERGE_RESOLUTION|>--- conflicted
+++ resolved
@@ -56,31 +56,6 @@
 	}
 }
 
-<<<<<<< HEAD
-// Connect to respective lock server nodes on the first Lock() call.
-func connectLazy() {
-	if clnts == nil {
-		panic("rpc client connections weren't initialized.")
-	}
-	for i := range clnts {
-		if clnts[i].rpc != nil {
-			continue
-		}
-
-		// Pass in unique path (as required by server.HandleHTTP().
-		// Ignore failure to connect, the lock server node may join the
-		// cluster later.
-		clnt, err := rpc.DialHTTPPath("tcp", nodes[i], rpcPaths[i])
-		if err != nil {
-			clnts[i].SetRPC(nil)
-			continue
-		}
-		clnts[i].SetRPC(clnt)
-	}
-}
-
-=======
->>>>>>> 04359639
 // RLock holds a read lock on dm.
 //
 // If the lock is already in use, the calling goroutine
@@ -94,10 +69,6 @@
 	runs, backOff := 1, 1
 
 	for {
-<<<<<<< HEAD
-		connectLazy()
-=======
->>>>>>> 04359639
 
 		// create temp arrays on stack
 		locks := make([]bool, dnodeCount)
@@ -142,11 +113,6 @@
 	runs, backOff := 1, 1
 
 	for {
-<<<<<<< HEAD
-		connectLazy()
-
-=======
->>>>>>> 04359639
 		// create temp arrays on stack
 		locks := make([]bool, dnodeCount)
 		ids := make([]string, dnodeCount)
@@ -348,60 +314,31 @@
 }
 
 // sendRelease sends a release message to a node that previously granted a lock
-<<<<<<< HEAD
-func sendRelease(c *RPCClient, name, uid string, isReadLock bool) {
-
-	backOffArray := []time.Duration{30 * time.Second, 1 * time.Minute, 3 * time.Minute, 10 * time.Minute, 30 * time.Minute, 1 * time.Hour }
-
-	go func(c *RPCClient, name, uid string) {
+func sendRelease(c RPC, name, uid string, isReadLock bool) {
+
+	backOffArray := []time.Duration{30 * time.Second, 1 * time.Minute, 3 * time.Minute, 10 * time.Minute, 30 * time.Minute, 1 * time.Hour}
+
+	go func(c RPC, name, uid string) {
 
 		for _, backOff := range backOffArray {
 
-			// Make sure we are connected
-			connectLazy()
-
-=======
-func sendRelease(c RPC, name, uid string, isReadLock bool) {
-
-	backOffArray := []time.Duration{30 * time.Second, 1 * time.Minute, 3 * time.Minute, 10 * time.Minute, 30 * time.Minute, 1 * time.Hour}
-
-	go func(c RPC, name, uid string) {
-
-		for _, backOff := range backOffArray {
-
->>>>>>> 04359639
 			// All client methods issuing RPCs are thread-safe and goroutine-safe,
 			// i.e. it is safe to call them from multiple concurrently running goroutines.
 			var status bool
 			var err error
 			// TODO: Send UID to server
 			if isReadLock {
-<<<<<<< HEAD
-				if err = c.Call("Dsync.RUnlock", name, &status); err == nil {
-=======
 				if err = c.Call("Dsync.RUnlock", &LockArgs{Name: name}, &status); err == nil {
->>>>>>> 04359639
 					// RUnlock delivered, exit out
 					return
 				}
 			} else {
-<<<<<<< HEAD
-				if err = c.Call("Dsync.Unlock", name, &status); err == nil {
-=======
 				if err = c.Call("Dsync.Unlock", &LockArgs{Name: name}, &status); err == nil {
->>>>>>> 04359639
 					// Unlock delivered, exit out
 					return
 				}
 			}
 
-<<<<<<< HEAD
-			// If rpc call failed due to connection related errors, reset rpc.Client object
-			// to trigger reconnect on subsequent Lock()/Unlock() requests to the same node.
-			c.SetRPC(nil)
-
-=======
->>>>>>> 04359639
 			// wait
 			time.Sleep(backOff)
 		}

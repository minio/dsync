/*
 * Minio Cloud Storage, (C) 2016 Minio, Inc.
 *
 * Licensed under the Apache License, Version 2.0 (the "License");
 * you may not use this file except in compliance with the License.
 * You may obtain a copy of the License at
 *
 *     http://www.apache.org/licenses/LICENSE-2.0
 *
 * Unless required by applicable law or agreed to in writing, software
 * distributed under the License is distributed on an "AS IS" BASIS,
 * WITHOUT WARRANTIES OR CONDITIONS OF ANY KIND, either express or implied.
 * See the License for the specific language governing permissions and
 * limitations under the License.
 */

package dsync

import (
	"log"
	"math"
	"math/rand"
	"net/rpc"
	"sync"
	"time"
)

const DMutexAcquireTimeout = 25 * time.Millisecond

// A DMutex is a distributed mutual exclusion lock.
type DMutex struct {
	Name  string
	locks []bool     // Array of nodes that granted a lock
	uids  []string   // Array of uids for verification of sending correct release messages
	m     sync.Mutex // Mutex to prevent multiple simultaneous locks from this node

	// TODO: Decide: create per object or create once for whole class
	clnts []*rpc.Client
}

type Granted struct {
	index  int
	locked bool
	uid    string
}

func connectLazy(dm *DMutex) {
	if dm.clnts == nil {
		dm.clnts = make([]*rpc.Client, n)
	}
	for i := range dm.clnts {
		if dm.clnts[i] != nil {
			continue
		}
		dm.clnts[i], _ = rpc.DialHTTPPath("tcp", nodes[i], rpcPath)
	}
}

// Lock locks dm.
//
// If the lock is already in use, the calling goroutine
// blocks until the mutex is available.
func (dm *DMutex) Lock() {

	// Shield Lock() with local mutex in order to prevent more than
	// one broadcast going out at the same time from this node
	dm.m.Lock()
	defer dm.m.Unlock()

	runs, backOff := 1, 1

	for {
<<<<<<< HEAD
		// create temp arrays on stack
=======
		connectLazy(dm)
>>>>>>> 3903290e
		locks := make([]bool, n)
		ids := make([]string, n)

		// try to acquire the lock
		success := lock(dm.clnts, &locks, &ids, dm.Name)
		if success {
			// if success, copy array to object
			dm.locks = make([]bool, n)
			copy(dm.locks, locks[:])
			dm.uids = make([]string, n)
			copy(dm.uids, ids[:])
			return
		}

		// We timed out on the previous lock, incrementally wait for a longer back-off time,
		// and try again afterwards
		time.Sleep(time.Duration(backOff) * time.Millisecond)

		backOff += int(rand.Float64() * math.Pow(2, float64(runs)))
		if backOff > 1024 {
			backOff = backOff % 64

			runs = 1 // reset runs
		} else if runs < 10 {
			runs++
		}
	}
}

func (dm *DMutex) TryLockTimeout() bool {

	// Shield Lock() with local mutex in order to prevent more than
	// one broadcast going out at the same time from this node
	dm.m.Lock()
	defer dm.m.Unlock()

	// Create array of network clients upon first entry
	if dm.clnts == nil {
		dm.clnts = make([]*gorpc.Client, len(nodes))
		for index, node := range nodes {
			c := &gorpc.Client{
				Addr:       node, // TCP address of the server.
				FlushDelay: time.Duration(-1),
				LogError:   func(format string, args ...interface{}) { /* ignore internal error messages */ },
			}
			c.Start()
			dm.clnts[index] = c
		}
	}

	// create temp arrays on stack
	locks := make([]bool, n)
	ids := make([]string, n)

	// try to acquire the lock
	success := lock(dm.clnts, &locks, &ids, dm.Name)
	if success {
		// if success, copy array to object
		dm.locks = make([]bool, n)
		copy(dm.locks, locks[:])
		dm.uids = make([]string, n)
		copy(dm.uids, ids[:])
	}
	return success
}

// lock tries to acquire the distributed lock, returning true or false
//
<<<<<<< HEAD
func lock(clnts []*gorpc.Client, locks *[]bool, uids *[]string, lockName string) bool {
=======
func lock(clnts []*rpc.Client, locks *[]bool, lockName string) bool {
>>>>>>> 3903290e

	// Create buffered channel of quorum size
	ch := make(chan Granted, n/2+1)

	for index, c := range clnts {

		// broadcast lock request to all nodes
		go func(index int, c *rpc.Client) {
			// All client methods issuing RPCs are thread-safe and goroutine-safe,
			// i.e. it is safe to call them from multiple concurrently running go routines.
			var status bool
			err := c.Call("Dsync.Lock", lockName, &status)

			locked, uid := false, ""
			if err == nil {
<<<<<<< HEAD
				if !strings.HasPrefix(resp.(string), "minio/lock/") {
					log.Fatalf("Unexpected response from the server: %+v", resp)
				}
				parts := strings.Split(resp.(string), "/")
				locked = len(parts[3]) > 0 // we have an ID
				uid = parts[3]             // save UID for passing out

=======
				locked = status
>>>>>>> 3903290e
			} else {
				// silently ignore error, retry later
			}

			ch <- Granted{index: index, locked: locked, uid: uid}

		}(index, c)
	}

	var wg sync.WaitGroup
	wg.Add(1)

	quorum := false

	go func() {

		// Wait until we have received (minimally) quorum number of responses or timeout
		i := 0
		done := false
		timeout := time.After(DMutexAcquireTimeout)

		for ; i < n; i++ {

			select {
			case grant := <-ch:
				if grant.locked {
					// Mark that this node has acquired the lock
					(*locks)[grant.index] = true
					(*uids)[grant.index] = grant.uid
				} else {
					done = true
					//fmt.Println("one lock failed before quorum -- release locks acquired")
					releaseAll(clnts, locks, uids, lockName)
				}

			case <-timeout:
				done = true
				// timeout happened, maybe one of the nodes is slow, count
				// number of locks to check whether we have quorum or not
				if !quorumMet(locks) {
					//fmt.Println("timed out -- release locks acquired")
					releaseAll(clnts, locks, uids, lockName)
				}
			}

			if done {
				break
			}
		}

		// Count locks in order to determine whterh we have quorum or not
		quorum = quorumMet(locks)

		// Signal that we have the quorum
		wg.Done()

		// Wait for the other responses and immediately release the locks
		// (do not add them to the locks array because the DMutex could
		//  already has been unlocked again by the original calling thread)
		for ; i < n; i++ {
			grantToBeReleased := <-ch
			if grantToBeReleased.locked {
				// release lock
				go sendRelease(clnts[grantToBeReleased.index], lockName, grantToBeReleased.uid)
			}
		}
	}()

	wg.Wait()

	return quorum
}

// quorumMet determines whether we have acquired n/2+1 underlying locks or not
func quorumMet(locks *[]bool) bool {

	count := 0
	for _, locked := range *locks {
		if locked {
			count++
		}
	}

	return count >= n/2+1
}

// releaseAll releases all locks that are marked as locked
<<<<<<< HEAD
func releaseAll(clnts []*gorpc.Client, locks *[]bool, ids *[]string, lockName string) {
=======
func releaseAll(clnts []*rpc.Client, locks *[]bool, lockName string) {
>>>>>>> 3903290e

	for lock := 0; lock < n; lock++ {
		if (*locks)[lock] {
			go sendRelease(clnts[lock], lockName, (*ids)[lock])
			(*locks)[lock] = false
			(*ids)[lock] = ""
		}
	}

}

// hasLock returns whether or not a node participated in granting the lock
func (dm *DMutex) hasLock(node string) bool {

	for index, n := range nodes {
		if n == node {
			return dm.locks[index]
		}
	}

	return false
}

// locked returns whether or not we have met the quorum
func (dm *DMutex) locked() bool {

	locks := make([]bool, n)
	copy(locks[:], dm.locks[:])

	return quorumMet(&locks)
}

// Unlock unlocks dm.
//
// It is a run-time error if dm is not locked on entry to Unlock.
func (dm *DMutex) Unlock() {

	// Verify that we have the lock or panic otherwise (similar to sync.mutex)
	if !dm.locked() {
		panic("dsync: unlock of unlocked distributed mutex")
	}

	// We don't need to wait until we have released all the locks (or the quorum)
	// (a subsequent lock will retry automatically in case it would fail to get
	//  quorum)
	for index, c := range dm.clnts {

		if dm.locks[index] {
			// broadcast lock release to all nodes the granted the lock
			go sendRelease(c, dm.Name, dm.uids[index])

			dm.locks[index] = false
		}
	}
}

// sendRelease sends a release message to a node that previously granted a lock
<<<<<<< HEAD
func sendRelease(c *gorpc.Client, name, id string) {

	// All client methods issuing RPCs are thread-safe and goroutine-safe,
	// i.e. it is safe to call them from multiple concurrently running goroutines.
	resp, err := c.Call(fmt.Sprintf("minio/unlock/%s/%s", name, id))
	if err == nil {
		if !strings.HasPrefix(resp.(string), "minio/unlock/") {
			log.Fatalf("Unexpected response from the server: %+v", resp)
		}
	} else {
		// silently ignore error
=======
func sendRelease(c *rpc.Client, name string) {

	// All client methods issuing RPCs are thread-safe and goroutine-safe,
	// i.e. it is safe to call them from multiple concurrently running goroutines.
	var status bool
	if err := c.Call("Dsync.Unlock", name, &status); err != nil {
		log.Fatal("Unlock on %s failed on client %v", name, c)
>>>>>>> 3903290e
	}
}<|MERGE_RESOLUTION|>--- conflicted
+++ resolved
@@ -49,10 +49,9 @@
 		dm.clnts = make([]*rpc.Client, n)
 	}
 	for i := range dm.clnts {
-		if dm.clnts[i] != nil {
-			continue
-		}
-		dm.clnts[i], _ = rpc.DialHTTPPath("tcp", nodes[i], rpcPath)
+		if dm.clnts[i] == nil {
+			dm.clnts[i], _ = rpc.DialHTTPPath("tcp", nodes[i], rpcPath)
+		}
 	}
 }
 
@@ -70,11 +69,10 @@
 	runs, backOff := 1, 1
 
 	for {
-<<<<<<< HEAD
+		// Reconnect is still to be done
+		connectLazy(dm)
+
 		// create temp arrays on stack
-=======
-		connectLazy(dm)
->>>>>>> 3903290e
 		locks := make([]bool, n)
 		ids := make([]string, n)
 
@@ -104,56 +102,55 @@
 	}
 }
 
-func (dm *DMutex) TryLockTimeout() bool {
-
-	// Shield Lock() with local mutex in order to prevent more than
-	// one broadcast going out at the same time from this node
-	dm.m.Lock()
-	defer dm.m.Unlock()
-
-	// Create array of network clients upon first entry
-	if dm.clnts == nil {
-		dm.clnts = make([]*gorpc.Client, len(nodes))
-		for index, node := range nodes {
-			c := &gorpc.Client{
-				Addr:       node, // TCP address of the server.
-				FlushDelay: time.Duration(-1),
-				LogError:   func(format string, args ...interface{}) { /* ignore internal error messages */ },
-			}
-			c.Start()
-			dm.clnts[index] = c
-		}
-	}
-
-	// create temp arrays on stack
-	locks := make([]bool, n)
-	ids := make([]string, n)
-
-	// try to acquire the lock
-	success := lock(dm.clnts, &locks, &ids, dm.Name)
-	if success {
-		// if success, copy array to object
-		dm.locks = make([]bool, n)
-		copy(dm.locks, locks[:])
-		dm.uids = make([]string, n)
-		copy(dm.uids, ids[:])
-	}
-	return success
-}
+//func (dm *DMutex) TryLockTimeout() bool {
+//
+//	// Shield Lock() with local mutex in order to prevent more than
+//	// one broadcast going out at the same time from this node
+//	dm.m.Lock()
+//	defer dm.m.Unlock()
+//
+//	// Create array of network clients upon first entry
+//	if dm.clnts == nil {
+//		dm.clnts = make([]*gorpc.Client, len(nodes))
+//		for index, node := range nodes {
+//			c := &gorpc.Client{
+//				Addr:       node, // TCP address of the server.
+//				FlushDelay: time.Duration(-1),
+//				LogError:   func(format string, args ...interface{}) { /* ignore internal error messages */ },
+//			}
+//			c.Start()
+//			dm.clnts[index] = c
+//		}
+//	}
+//
+//	// create temp arrays on stack
+//	locks := make([]bool, n)
+//	ids := make([]string, n)
+//
+//	// try to acquire the lock
+//	success := lock(dm.clnts, &locks, &ids, dm.Name)
+//	if success {
+//		// if success, copy array to object
+//		dm.locks = make([]bool, n)
+//		copy(dm.locks, locks[:])
+//		dm.uids = make([]string, n)
+//		copy(dm.uids, ids[:])
+//	}
+//	return success
+//}
 
 // lock tries to acquire the distributed lock, returning true or false
 //
-<<<<<<< HEAD
-func lock(clnts []*gorpc.Client, locks *[]bool, uids *[]string, lockName string) bool {
-=======
-func lock(clnts []*rpc.Client, locks *[]bool, lockName string) bool {
->>>>>>> 3903290e
+func lock(clnts []*rpc.Client, locks *[]bool, uids *[]string, lockName string) bool {
 
 	// Create buffered channel of quorum size
 	ch := make(chan Granted, n/2+1)
 
 	for index, c := range clnts {
 
+		if c == nil {
+			continue
+		}
 		// broadcast lock request to all nodes
 		go func(index int, c *rpc.Client) {
 			// All client methods issuing RPCs are thread-safe and goroutine-safe,
@@ -163,17 +160,9 @@
 
 			locked, uid := false, ""
 			if err == nil {
-<<<<<<< HEAD
-				if !strings.HasPrefix(resp.(string), "minio/lock/") {
-					log.Fatalf("Unexpected response from the server: %+v", resp)
-				}
-				parts := strings.Split(resp.(string), "/")
-				locked = len(parts[3]) > 0 // we have an ID
-				uid = parts[3]             // save UID for passing out
-
-=======
 				locked = status
->>>>>>> 3903290e
+				// TODO: Get UIOD again
+				uid = ""
 			} else {
 				// silently ignore error, retry later
 			}
@@ -261,11 +250,7 @@
 }
 
 // releaseAll releases all locks that are marked as locked
-<<<<<<< HEAD
-func releaseAll(clnts []*gorpc.Client, locks *[]bool, ids *[]string, lockName string) {
-=======
-func releaseAll(clnts []*rpc.Client, locks *[]bool, lockName string) {
->>>>>>> 3903290e
+func releaseAll(clnts []*rpc.Client, locks *[]bool, ids *[]string, lockName string) {
 
 	for lock := 0; lock < n; lock++ {
 		if (*locks)[lock] {
@@ -323,26 +308,13 @@
 }
 
 // sendRelease sends a release message to a node that previously granted a lock
-<<<<<<< HEAD
-func sendRelease(c *gorpc.Client, name, id string) {
-
-	// All client methods issuing RPCs are thread-safe and goroutine-safe,
-	// i.e. it is safe to call them from multiple concurrently running goroutines.
-	resp, err := c.Call(fmt.Sprintf("minio/unlock/%s/%s", name, id))
-	if err == nil {
-		if !strings.HasPrefix(resp.(string), "minio/unlock/") {
-			log.Fatalf("Unexpected response from the server: %+v", resp)
-		}
-	} else {
-		// silently ignore error
-=======
-func sendRelease(c *rpc.Client, name string) {
+func sendRelease(c *rpc.Client, name, uid string) {
 
 	// All client methods issuing RPCs are thread-safe and goroutine-safe,
 	// i.e. it is safe to call them from multiple concurrently running goroutines.
 	var status bool
+	// TODO: Send UID to server
 	if err := c.Call("Dsync.Unlock", name, &status); err != nil {
 		log.Fatal("Unlock on %s failed on client %v", name, c)
->>>>>>> 3903290e
 	}
 }
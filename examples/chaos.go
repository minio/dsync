/*
 * Minio Cloud Storage, (C) 2016 Minio, Inc.
 *
 * Licensed under the Apache License, Version 2.0 (the "License");
 * you may not use this file except in compliance with the License.
 * You may obtain a copy of the License at
 *
 *     http://www.apache.org/licenses/LICENSE-2.0
 *
 * Unless required by applicable law or agreed to in writing, software
 * distributed under the License is distributed on an "AS IS" BASIS,
 * WITHOUT WARRANTIES OR CONDITIONS OF ANY KIND, either express or implied.
 * See the License for the specific language governing permissions and
 * limitations under the License.
 */

package main

import (
	"flag"
	"fmt"
	"log"
	"math/rand"
	"net"
	"net/http"
	"net/rpc"
	"os"
	"os/signal"
	"strconv"
	"sync"
	"time"

	"github.com/fwessels/dsync"
)

<<<<<<< HEAD
func startServer(port int, f func(clientAddr string, request interface{}, m *nsync.NamedMutex, mapUID map[string]uint64) interface{}) {

	m := nsync.NewNamedMutex()
	mapUID := make(map[string]uint64)

	s := &gorpc.Server{
		// Accept clients on this TCP address.
		Addr: fmt.Sprintf(":%d", port),

		Handler: func(clientAddr string, request interface{}) interface{} {
			// Wrap handler function to pass in state
			return f(clientAddr, request, m, mapUID)
		},
	}
	if err := s.Serve(); err != nil {
		log.Fatalf("Cannot start rpc server: %s", err)
=======
const rpcPath = "/dsync"
const debugPath = "/debug"

type Locker struct {
	mu    sync.Mutex
	nsMap map[string]struct{}
}

func (locker *Locker) Lock(args *string, reply *bool) error {
	locker.mu.Lock()
	defer locker.mu.Unlock()
	if _, ok := locker.nsMap[*args]; !ok {
		locker.nsMap[*args] = struct{}{}
		*reply = true
		return nil
>>>>>>> 3903290e
	}
	*reply = false
	return nil
}

<<<<<<< HEAD
func handler(clientAddr string, request interface{}, m *nsync.NamedMutex, mapUID map[string]uint64) interface{} {

	parts := strings.Split(request.(string), "/")
	if parts[1] == "lock" {
		success := m.TryLockTimeout(parts[2], 1*time.Second)

		uidstr := ""
		if success {
			uid, ok := mapUID[parts[2]]
			if ok {
				uid += uint64(rand.Int63n(234))
			} else {
				uid = uint64(rand.Int63n(123))
			}
			mapUID[parts[2]] = uid
			uidstr = fmt.Sprintf("%v", uid)
		}
		return fmt.Sprintf("%s/%v", strings.Join(parts, "/"), uidstr)
	} else if parts[1] == "unlock" {

		uid, ok := mapUID[parts[2]]
		if !ok {
			fmt.Println("unlock called on lock that is not locked", parts[2])
		} else if parts[3] != fmt.Sprintf("%v", uid) {
			fmt.Println("UID for release does not match: ", parts[3], fmt.Sprintf("%v", uid))
		}
		m.Unlock(parts[2])

		return request
=======
func (locker *Locker) Unlock(args *string, reply *bool) error {
	locker.mu.Lock()
	defer locker.mu.Unlock()
	if _, ok := locker.nsMap[*args]; !ok {
		return fmt.Errorf("Unlock sent on un-locked entity %s", *args)
>>>>>>> 3903290e
	} else {
		delete(locker.nsMap, *args)
	}
	return nil
}

var (
	portFlag = flag.Int("p", 0, "Port for server to listen on")
)

func startRPCServer(port int) {
	server := rpc.NewServer()
	server.RegisterName("Dsync", &Locker{
		mu:    sync.Mutex{},
		nsMap: make(map[string]struct{}),
	})
	server.HandleHTTP(rpcPath, debugPath)
	l, e := net.Listen("tcp", ":"+strconv.Itoa(port))
	if e != nil {
		log.Fatal("listen error:", e)
	}
	go http.Serve(l, nil)
}

<<<<<<< HEAD
=======
func main() {

>>>>>>> 3903290e
	rand.Seed(time.Now().UTC().UnixNano())

	flag.Parse()

	if *portFlag == 0 {
		log.Fatalf("No port number specified")
	}

	startRPCServer(*portFlag)
	time.Sleep(2 * time.Second)

	nodes := []string{"127.0.0.1:12345", "127.0.0.1:12346", "127.0.0.1:12347", "127.0.0.1:12348"}
	//, "127.0.0.1:12349", "127.0.0.1:12350", "127.0.0.1:12351", "127.0.0.1:12352"}
	if err := dsync.SetNodesWithPath(nodes, rpcPath); err != nil {
		log.Fatalf("set nodes failed with %v", err)
	}

	dm := dsync.DMutex{Name: "chaos"}

	timeStart := time.Now()
	timeLast := time.Now()
	durationMax := float64(0.0)

	done := false

	// Catch Ctrl-C and abort gracefully with release of locks
	c := make(chan os.Signal, 1)
	signal.Notify(c, os.Interrupt)
	go func() {
		for sig := range c {
			fmt.Println("Ctrl-C intercepted", sig)
			done = true
		}
	}()

	for run := 1; !done; run++ {
		dm.Lock()

		duration := time.Since(timeLast)
		if durationMax < duration.Seconds() || run%100 == 0 {
			if durationMax < duration.Seconds() {
				durationMax = duration.Seconds()
			}
			fmt.Println("*****\nMax duration: ", durationMax, "\n*****\nAvg duration: ", time.Since(timeStart).Seconds()/float64(run), "\n*****")
		}
		timeLast = time.Now()
		fmt.Println(*portFlag, "locked", time.Now())

		time.Sleep(10 * time.Millisecond)

		dm.Unlock()
	}

	// Let release messages get out
<<<<<<< HEAD
	time.Sleep(100 * time.Millisecond)
=======
	time.Sleep(10 * time.Millisecond)
>>>>>>> 3903290e
}<|MERGE_RESOLUTION|>--- conflicted
+++ resolved
@@ -33,24 +33,6 @@
 	"github.com/fwessels/dsync"
 )
 
-<<<<<<< HEAD
-func startServer(port int, f func(clientAddr string, request interface{}, m *nsync.NamedMutex, mapUID map[string]uint64) interface{}) {
-
-	m := nsync.NewNamedMutex()
-	mapUID := make(map[string]uint64)
-
-	s := &gorpc.Server{
-		// Accept clients on this TCP address.
-		Addr: fmt.Sprintf(":%d", port),
-
-		Handler: func(clientAddr string, request interface{}) interface{} {
-			// Wrap handler function to pass in state
-			return f(clientAddr, request, m, mapUID)
-		},
-	}
-	if err := s.Serve(); err != nil {
-		log.Fatalf("Cannot start rpc server: %s", err)
-=======
 const rpcPath = "/dsync"
 const debugPath = "/debug"
 
@@ -66,49 +48,16 @@
 		locker.nsMap[*args] = struct{}{}
 		*reply = true
 		return nil
->>>>>>> 3903290e
 	}
 	*reply = false
 	return nil
 }
 
-<<<<<<< HEAD
-func handler(clientAddr string, request interface{}, m *nsync.NamedMutex, mapUID map[string]uint64) interface{} {
-
-	parts := strings.Split(request.(string), "/")
-	if parts[1] == "lock" {
-		success := m.TryLockTimeout(parts[2], 1*time.Second)
-
-		uidstr := ""
-		if success {
-			uid, ok := mapUID[parts[2]]
-			if ok {
-				uid += uint64(rand.Int63n(234))
-			} else {
-				uid = uint64(rand.Int63n(123))
-			}
-			mapUID[parts[2]] = uid
-			uidstr = fmt.Sprintf("%v", uid)
-		}
-		return fmt.Sprintf("%s/%v", strings.Join(parts, "/"), uidstr)
-	} else if parts[1] == "unlock" {
-
-		uid, ok := mapUID[parts[2]]
-		if !ok {
-			fmt.Println("unlock called on lock that is not locked", parts[2])
-		} else if parts[3] != fmt.Sprintf("%v", uid) {
-			fmt.Println("UID for release does not match: ", parts[3], fmt.Sprintf("%v", uid))
-		}
-		m.Unlock(parts[2])
-
-		return request
-=======
 func (locker *Locker) Unlock(args *string, reply *bool) error {
 	locker.mu.Lock()
 	defer locker.mu.Unlock()
 	if _, ok := locker.nsMap[*args]; !ok {
 		return fmt.Errorf("Unlock sent on un-locked entity %s", *args)
->>>>>>> 3903290e
 	} else {
 		delete(locker.nsMap, *args)
 	}
@@ -133,11 +82,8 @@
 	go http.Serve(l, nil)
 }
 
-<<<<<<< HEAD
-=======
 func main() {
 
->>>>>>> 3903290e
 	rand.Seed(time.Now().UTC().UnixNano())
 
 	flag.Parse()
@@ -192,9 +138,5 @@
 	}
 
 	// Let release messages get out
-<<<<<<< HEAD
 	time.Sleep(100 * time.Millisecond)
-=======
-	time.Sleep(10 * time.Millisecond)
->>>>>>> 3903290e
 }